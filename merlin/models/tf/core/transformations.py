--- conflicted
+++ resolved
@@ -723,12 +723,7 @@
 
         if not (output_mode in ["int", "one_hot"]):
             raise ValueError("output_mode must be 'int' or 'one_hot'")
-<<<<<<< HEAD
         self.schema = schema
-=======
-        self.set_schema(schema)
-        self.num_bins = num_bins
->>>>>>> ef84f76b
         self.output_mode = output_mode
         self.sparse = sparse
         if not output_name:
