--- conflicted
+++ resolved
@@ -562,7 +562,6 @@
     body = ParallelBlock(branches, is_input=True).connect(ml.MLPBlock([64]))
     model = ml.Model(body, ml.BinaryClassificationTask("click"))
 
-<<<<<<< HEAD
     testing_utils.model_test(model, ecommerce_data, run_eagerly=run_eagerly)
 
 
@@ -702,9 +701,6 @@
         ValueError, "Argument `weights` must be a SparseTensor if `values` is a SparseTensor"
     ):
         category_encoding(inputs)
-=======
-    model.compile(optimizer="adam", run_eagerly=run_eagerly)
-    testing_utils.model_test(model, ecommerce_data)
 
 
 def test_hashedcrossall():
@@ -752,6 +748,4 @@
     body = ParallelBlock(branches, is_input=True).connect(ml.MLPBlock([64]))
     model = ml.Model(body, ml.BinaryClassificationTask("click"))
 
-    model.compile(optimizer="adam", run_eagerly=run_eagerly)
-    testing_utils.model_test(model, ecommerce_data)
->>>>>>> 70fcc63b
+    testing_utils.model_test(model, ecommerce_data, run_eagerly=run_eagerly)