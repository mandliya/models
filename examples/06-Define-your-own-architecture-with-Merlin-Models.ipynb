--- conflicted
+++ resolved
@@ -1042,10 +1042,6 @@
   {
    "cell_type": "code",
    "execution_count": null,
-<<<<<<< HEAD
-   "id": "a9ea3c56",
-=======
->>>>>>> 2356e4c4
    "metadata": {
     "collapsed": false,
     "pycharm": {
@@ -1064,10 +1060,6 @@
   },
   {
    "cell_type": "markdown",
-<<<<<<< HEAD
-   "id": "280e68ef",
-=======
->>>>>>> 2356e4c4
    "metadata": {
     "collapsed": false,
     "pycharm": {
@@ -1080,10 +1072,6 @@
   },
   {
    "cell_type": "markdown",
-<<<<<<< HEAD
-   "id": "a42eabac",
-=======
->>>>>>> 2356e4c4
    "metadata": {
     "collapsed": false,
     "pycharm": {
@@ -1098,10 +1086,6 @@
   {
    "cell_type": "code",
    "execution_count": null,
-<<<<<<< HEAD
-   "id": "0e2261b6",
-=======
->>>>>>> 2356e4c4
    "metadata": {
     "collapsed": false,
     "pycharm": {
@@ -1116,10 +1100,6 @@
   },
   {
    "cell_type": "markdown",
-<<<<<<< HEAD
-   "id": "71411a5e",
-=======
->>>>>>> 2356e4c4
    "metadata": {
     "collapsed": false,
     "pycharm": {
@@ -1133,10 +1113,6 @@
   {
    "cell_type": "code",
    "execution_count": null,
-<<<<<<< HEAD
-   "id": "5a268715",
-=======
->>>>>>> 2356e4c4
    "metadata": {
     "collapsed": false,
     "pycharm": {
